prefix = /usr/sbin

all: build

build:
	go build -o bin/tc_exporter -ldflags "-w -s"

clean:
<<<<<<< HEAD
	$(GOCLEAN)
	rm -rf build/*
=======
	rm -rf bin/tc_exporter
>>>>>>> 11e4c44a

install: build
	install -D bin/tc_exporter $(DESTDIR)$(prefix)/tc_exporter
	install -D tc_exporter@.service $(DESTDIR)/etc/systemd/system/tc_exporter@.service
	systemctl daemon-reload

uninstall:
	rm $(DESTDIR)$(prefix)/tc_exporter
	rm $(DESTDIR)/etc/systemd/system/tc_exporter@.service
	systemctl daemon-reload<|MERGE_RESOLUTION|>--- conflicted
+++ resolved
@@ -6,12 +6,7 @@
 	go build -o bin/tc_exporter -ldflags "-w -s"
 
 clean:
-<<<<<<< HEAD
-	$(GOCLEAN)
-	rm -rf build/*
-=======
 	rm -rf bin/tc_exporter
->>>>>>> 11e4c44a
 
 install: build
 	install -D bin/tc_exporter $(DESTDIR)$(prefix)/tc_exporter
