package tccollector

import (
	"fmt"
	"os"

	"github.com/florianl/go-tc"
	"github.com/go-kit/kit/log"
	"github.com/jsimonetti/rtnetlink"
	"github.com/prometheus/client_golang/prometheus"
)

var (
	qdisclabels []string = []string{"host", "netns", "linkindex", "link", "type", "handle", "parent"}
)

// QdiscCollector is the object that will collect Qdisc data for the interface
type QdiscCollector struct {
	logger     log.Logger
	netns      map[string][]rtnetlink.LinkMessage
	sock       *tc.Tc
	bytes      *prometheus.Desc
	packets    *prometheus.Desc
	bps        *prometheus.Desc
	pps        *prometheus.Desc
	backlog    *prometheus.Desc
	drops      *prometheus.Desc
	overlimits *prometheus.Desc
	qlen       *prometheus.Desc
}

<<<<<<< HEAD
func NewQdiscCollector(netns map[string][]rtnetlink.LinkMessage, qlog log.Logger) (prometheus.Collector, error) {
=======
// NewQdiscCollector create a new QdiscCollector given a network interface
func NewQdiscCollector(interf *net.Interface, qlog log.Logger) (prometheus.Collector, error) {
>>>>>>> 8a75237f
	// Setup logger for qdisc collector
	qlog = log.With(qlog, "collector", "qdisc")
	qlog.Log("msg", "making qdisc collector")

	return &QdiscCollector{
		logger: qlog,
		netns:  netns,
		bytes: prometheus.NewDesc(
			prometheus.BuildFQName(namespace, "qdisc", "bytes_total"),
			"Qdisc byte counter",
			qdisclabels, nil,
		),
		packets: prometheus.NewDesc(
			prometheus.BuildFQName(namespace, "qdisc", "packets_total"),
			"Qdisc packet counter",
			qdisclabels, nil,
		),
		bps: prometheus.NewDesc(
			prometheus.BuildFQName(namespace, "qdisc", "bps"),
			"Qdisc byte rate",
			qdisclabels, nil,
		),
		pps: prometheus.NewDesc(
			prometheus.BuildFQName(namespace, "qdisc", "pps"),
			"Qdisc packet rate",
			qdisclabels, nil,
		),
		backlog: prometheus.NewDesc(
			prometheus.BuildFQName(namespace, "qdisc", "backlog_total"),
			"Qdisc queue backlog",
			qdisclabels, nil,
		),
		drops: prometheus.NewDesc(
			prometheus.BuildFQName(namespace, "qdisc", "drops_total"),
			"Qdisc queue drops",
			qdisclabels, nil,
		),
		overlimits: prometheus.NewDesc(
			prometheus.BuildFQName(namespace, "qdisc", "overlimits_total"),
			"Qdisc queue overlimits",
			qdisclabels, nil,
		),
		qlen: prometheus.NewDesc(
			prometheus.BuildFQName(namespace, "qdisc", "qlen_total"),
			"Qdisc queue length",
			qdisclabels, nil,
		),
	}, nil
}

// Describe implements Collector
func (qc *QdiscCollector) Describe(ch chan<- *prometheus.Desc) {
	ds := []*prometheus.Desc{
		qc.backlog,
		qc.bps,
		qc.bytes,
		qc.packets,
		qc.drops,
		qc.overlimits,
		qc.pps,
		qc.qlen,
	}

	for _, d := range ds {
		ch <- d
	}
}

// Collect fetches and updates the data the collector is exporting
func (qc *QdiscCollector) Collect(ch chan<- prometheus.Metric) {
	host, err := os.Hostname()
	if err != nil {
		qc.logger.Log("msg", "failed to fetch hostname", "err", err)
	}

	for ns, devices := range qc.netns {
		for _, interf := range devices {
			qdiscs, err := getQdiscs(uint32(interf.Index), ns)
			if err != nil {
				qc.logger.Log("msg", "failed to get qdiscs", "interface", interf.Attributes.Name, "err", err)
			}

			for _, qd := range qdiscs {

				handleMaj, handleMin := HandleStr(qd.Handle)
				parentMaj, parentMin := HandleStr(qd.Parent)

				ch <- prometheus.MustNewConstMetric(
					qc.bytes,
					prometheus.CounterValue,
					float64(qd.Stats.Bytes),
					host,
					ns,
					fmt.Sprintf("%d", interf.Index),
					interf.Attributes.Name,
					qd.Kind,
					fmt.Sprintf("%x:%x", handleMaj, handleMin),
					fmt.Sprintf("%x:%x", parentMaj, parentMin),
				)
				ch <- prometheus.MustNewConstMetric(
					qc.packets,
					prometheus.CounterValue,
					float64(qd.Stats.Packets),
					host,
					ns,
					fmt.Sprintf("%d", interf.Index),
					interf.Attributes.Name,
					qd.Kind,
					fmt.Sprintf("%x:%x", handleMaj, handleMin),
					fmt.Sprintf("%x:%x", parentMaj, parentMin),
				)
				ch <- prometheus.MustNewConstMetric(
					qc.bps,
					prometheus.GaugeValue,
					float64(qd.Stats.Bps),
					host,
					ns,
					fmt.Sprintf("%d", interf.Index),
					interf.Attributes.Name,
					qd.Kind,
					fmt.Sprintf("%x:%x", handleMaj, handleMin),
					fmt.Sprintf("%x:%x", parentMaj, parentMin),
				)
				ch <- prometheus.MustNewConstMetric(
					qc.pps,
					prometheus.GaugeValue,
					float64(qd.Stats.Pps),
					host,
					ns,
					fmt.Sprintf("%d", interf.Index),
					interf.Attributes.Name,
					qd.Kind,
					fmt.Sprintf("%x:%x", handleMaj, handleMin),
					fmt.Sprintf("%x:%x", parentMaj, parentMin),
				)
				ch <- prometheus.MustNewConstMetric(
					qc.backlog,
					prometheus.CounterValue,
					float64(qd.Stats.Backlog),
					host,
					ns,
					fmt.Sprintf("%d", interf.Index),
					interf.Attributes.Name,
					qd.Kind,
					fmt.Sprintf("%x:%x", handleMaj, handleMin),
					fmt.Sprintf("%x:%x", parentMaj, parentMin),
				)
				ch <- prometheus.MustNewConstMetric(
					qc.drops,
					prometheus.CounterValue,
					float64(qd.Stats.Drops),
					host,
					ns,
					fmt.Sprintf("%d", interf.Index),
					interf.Attributes.Name,
					qd.Kind,
					fmt.Sprintf("%x:%x", handleMaj, handleMin),
					fmt.Sprintf("%x:%x", parentMaj, parentMin),
				)
				ch <- prometheus.MustNewConstMetric(
					qc.overlimits,
					prometheus.CounterValue,
					float64(qd.Stats.Overlimits),
					host,
					ns,
					fmt.Sprintf("%d", interf.Index),
					interf.Attributes.Name,
					qd.Kind,
					fmt.Sprintf("%x:%x", handleMaj, handleMin),
					fmt.Sprintf("%x:%x", parentMaj, parentMin),
				)
				ch <- prometheus.MustNewConstMetric(
					qc.qlen,
					prometheus.CounterValue,
					float64(qd.Stats.Qlen),
					host,
					ns,
					fmt.Sprintf("%d", interf.Index),
					interf.Attributes.Name,
					qd.Kind,
					fmt.Sprintf("%x:%x", handleMaj, handleMin),
					fmt.Sprintf("%x:%x", parentMaj, parentMin),
				)
			}
		}
	}
}

func getQdiscs(devid uint32, ns string) ([]tc.Object, error) {
	var sock *tc.Tc
	var err error
	if ns == "default" {
		sock, err = tc.Open(&tc.Config{})
		if err != nil {
			return nil, err
		}
	} else {
		f, err := os.Open("/var/run/netns/" + ns)
		if err != nil {
			fmt.Printf("failed to open namespace file: %v", err)
		}
		defer f.Close()

		sock, err = tc.Open(&tc.Config{
			NetNS: int(f.Fd()),
		})
		if err != nil {
			fmt.Println(err)
			return nil, err
		}
	}
	defer sock.Close()
	qdiscs, err := sock.Qdisc().Get()
	fmt.Println(qdiscs)
	if err != nil {
		return nil, err
	}
	var qd []tc.Object
	for _, qdisc := range qdiscs {
		if qdisc.Ifindex == devid {
			qd = append(qd, qdisc)
		}
	}
	return qd, nil
}<|MERGE_RESOLUTION|>--- conflicted
+++ resolved
@@ -29,12 +29,8 @@
 	qlen       *prometheus.Desc
 }
 
-<<<<<<< HEAD
+// NewQdiscCollector create a new QdiscCollector given a network interface
 func NewQdiscCollector(netns map[string][]rtnetlink.LinkMessage, qlog log.Logger) (prometheus.Collector, error) {
-=======
-// NewQdiscCollector create a new QdiscCollector given a network interface
-func NewQdiscCollector(interf *net.Interface, qlog log.Logger) (prometheus.Collector, error) {
->>>>>>> 8a75237f
 	// Setup logger for qdisc collector
 	qlog = log.With(qlog, "collector", "qdisc")
 	qlog.Log("msg", "making qdisc collector")
